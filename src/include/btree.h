/*-
 * See the file LICENSE for redistribution information.
 *
 * Copyright (c) 2008-2011 WiredTiger, Inc.
 *	All rights reserved.
 *
 * $Id$
 */

#if defined(__cplusplus)
extern "C" {
#endif

/*
 * In WiredTiger there are "database allocation units", which is the smallest
 * database chunk that can be allocated.  The smallest database allocation unit
 * is 512B; the largest is 128MB.  (The maximum of 128MB is enforced by the
 * software, it could be set as high as 4GB.)  Btree leaf and internal pages,
 * as well as overflow chunks, are allocated in groups of 1 or more allocation
 * units.
 *
 * We use 32-bit unsigned integers to store file locations on database pages,
 * and all such file locations are counts of database allocation units.  In
 * the code these are called "addrs".  To simplify bookkeeping, page sizes must
 * be a multiple of the allocation unit size.
 *
 * This means the minimum maximum database file size is 2TB (2^9 x 2^32), and
 * the maximum maximum database file size is 512PB (2^27 x 2^32).
 *
 * In summary, small database allocation units limit the database file size,
 * (but minimize wasted space when storing overflow items), and when the
 * allocation unit grows, the maximum size of the database grows as well.
 *
 * The minimum btree leaf and internal page sizes are 512B, the maximum 256MB.
 * (The maximum of 256MB is enforced by the software, it could be set as high
 * as 4GB.)
 *
 * Key and data item lengths are stored in 32-bit unsigned integers, meaning
 * the largest key or data item is 4GB.  Record numbers are stored in 64-bit
 * unsigned integers, meaning the largest record number is "huge".
 */

#define	WT_BTREE_ALLOCATION_SIZE	512
#define	WT_BTREE_ALLOCATION_SIZE_MAX	(128 * WT_MEGABYTE)
#define	WT_BTREE_PAGE_SIZE_MAX		(256 * WT_MEGABYTE)

/*
 * Underneath the database layer is the cache and file layers.  In both, sizes
 * are stored as numbers of bytes.   In the cache layer, 32-bits is too small
 * (a cache might be larger than 4GB), so we use a 64-bit type.  In the file
 * layer, 32-bits might also be too small, but we have a standard type known to
 * hold the size of a file, an off_t.
 */
/* Convert a data address to/from a byte offset. */
#define	WT_ADDR_TO_OFF(db, addr)					\
	((off_t)(addr) * (db)->allocsize)
#define	WT_OFF_TO_ADDR(db, off)						\
	((uint32_t)((off) / (db)->allocsize))

/*
 * Return database allocation units needed for length (optionally including a
 * page header), rounded to an allocation unit.
 */
#define	WT_HDR_BYTES_TO_ALLOC(db, size)					\
	((uint32_t)WT_ALIGN((size) + sizeof(WT_PAGE_DISK), (db)->allocsize))

/*
 * The invalid address is the largest possible offset, which isn't a possible
 * database address.
 */
#define	WT_ADDR_INVALID		UINT32_MAX

/*
 * The database itself needs a chunk of memory that describes it.   Here's
 * the structure.  This structure is written into the first 512 bytes of
 * the file.
 *
 * !!!
 * Field order is important: there's a 8-byte type in the middle, and the
 * Solaris compiler inserts space into the structure if we don't put that
 * field on an 8-byte boundary.
 */
struct __wt_page_desc {
#define	WT_BTREE_MAGIC		120897
	uint32_t magic;			/* 00-03: Magic number */
#define	WT_BTREE_MAJOR_VERSION	0
	uint16_t majorv;		/* 04-05: Major version */
#define	WT_BTREE_MINOR_VERSION	1
	uint16_t minorv;		/* 06-07: Minor version */

#define	WT_BTREE_INTLMAX_DEFAULT	(2 * 1024)
#define	WT_BTREE_INTLMIN_DEFAULT	(2 * 1024)
	uint32_t intlmax;		/* 08-11: Maximum intl page size */
	uint32_t intlmin;		/* 12-15: Minimum intl page size */

#define	WT_BTREE_LEAFMAX_DEFAULT	WT_MEGABYTE
#define	WT_BTREE_LEAFMIN_DEFAULT	(32 * 1024)
	uint32_t leafmax;		/* 16-19: Maximum leaf page size */
	uint32_t leafmin;		/* 20-23: Minimum leaf page size */

	uint64_t recno_offset;		/* 24-31: Offset record number */
	uint32_t root_addr;		/* 32-35: Root page address */
	uint32_t root_size;		/* 36-39: Root page length */
	uint64_t records;		/* 40-47: Offset record number */
	uint32_t free_addr;		/* 48-51: Free list page address */
	uint32_t free_size;		/* 52-55: Free list page length */

#define	WT_PAGE_DESC_RLE	0x01	/* Run-length encoding */
	uint32_t flags;			/* 56-59: Flags */

	uint8_t  fixed_len;		/* 60: Fixed length byte count */
	uint8_t  unused1[3];		/* 61-63: Unused */

	uint32_t unused2[112];		/* Unused */
};
/*
 * WT_PAGE_DESC_SIZE is the expected structure size -- we verify the build to
 * ensure the compiler hasn't inserted padding (which would break the world).
 */
#define	WT_PAGE_DESC_SIZE		512

/*
 * WT_PAGE --
 * The WT_PAGE structure describes the in-memory information about a database
 * page.
 */
struct __wt_page {
	/*
	 * This limits a page size to 4GB -- we could use off_t's here if we
	 * need something bigger, but the page-size configuration code limits
	 * page sizes already.
	 */
	uint32_t addr;			/* Original file allocation address */
	uint32_t size;			/* Size in bytes */

	/* Record count is only maintained for column-store files. */
<<<<<<< HEAD
	uint64_t records;		/* Records in this subtree */
=======
	uint64_t records;		/* Subtree record count */
>>>>>>> 19d9f0f2

	WT_PAGE	*parent;		/* Page's parent */
	WT_OFF	*parent_off;		/* Page's parent reference */

	WT_PAGE_DISK *dsk;		/* Page's on-disk representation */

	/*
	 * We maintain 3 "generation" numbers for a page: the disk, read and
	 * write generations.
	 *
	 * The read generation is incremented each time the page is searched,
	 * and acts as an LRU value for each page in the tree; it is read by
	 * the eviction server thread to select pages to be discarded from the
	 * in-memory tree.
	 *
	 * The read generation is a 64-bit value; incremented every time the
	 * page is searched, a 32-bit value could overflow.
	 *
	 * We pin the root page of each tree in memory using an out-of-band LRU
	 * value.   If we ever add a flags field to this structure, the pinned
	 * flag could move there.
	 */
#define	WT_PAGE_SET_PIN(p)		(p)->read_gen = UINT64_MAX
#define	WT_PAGE_IS_PINNED(p)	((p)->read_gen == UINT64_MAX)
	 uint64_t read_gen;

	/*
	 * The write generation is incremented after the workQ modifies a page
	 * that is, it tracks page versions.
	 *	The write generation value is used to detect changes scheduled
	 * based on out-of-date information.  Two threads of control updating
	 * the same page could both search the page in state A, and schedule
	 * the change for the workQ.  Since the workQ performs changes serially,
	 * one of the changes will happen after the page is modified, and the
	 * search state for the other thread might no longer be applicable.  To
	 * avoid this race, page write generations are copied into the search
	 * stack whenever a page is read, and passed to the workQ thread when a
	 * modification is scheduled.  The workQ thread compares each page's
	 * current write generation to the generation copied in the read/search;
	 * if the two values match, the search occurred on a current version of
	 * the page and the modification can proceed.  If the two generations
	 * differ, the workQ thread returns an error and the operation must be
	 * restarted.
	 *	The write-generation value could be stored on a per-entry basis
	 * if there's sufficient contention for the page as a whole.
	 *
	 * The disk generation is set to the current write generation before a
	 * page is reconciled and written to disk.  If the disk generation
	 * matches the write generation, the page must be clean; otherwise, the
	 * page was potentially modified after the last write, and must be
	 * re-written to disk before being discarded.
	 *
	 * XXX
	 * These aren't declared volatile: (1) disk-generation is read/written
	 * only when the page is reconciled -- it could be volatile but we
	 * explicitly flush it there instead; (2) read-generation gets set a
	 * lot (on every access), and we don't want to bother flushing it; (3)
	 * write-generation is written by the workQ when modifying a page, and
	 * must be flushed in a specific order as the workQ flushes its changes.
	 *
	 * XXX
	 * 32-bit values are probably more than is needed: at some point we may
	 * need to clean up pages once there have been sufficient modifications
	 * to make our linked lists of inserted items too slow to search, or as
	 * soon as enough memory is allocated in service of page modifications
	 * (although we should be able to release memory from the MVCC list as
	 * soon as there's no running thread/txn which might want that version
	 * of the data).   I've used 32-bit types instead of 16-bit types as I
	 * am not positive a 16-bit write to memory will always be atomic.
	 */
#define	WT_PAGE_DISK_WRITE(p)		((p)->disk_gen = (p)->write_gen)
#define	WT_PAGE_IS_MODIFIED(p)		((p)->disk_gen != (p)->write_gen)
#define	WT_PAGE_SET_MODIFIED(p)		(++(p)->write_gen)
	uint32_t disk_gen;
	uint32_t write_gen;

	/*
	 * Each in-memory page has an array of WT_ROW/WT_COL structures this is
	 * where the on-page index in DB 1.85 and Berkeley DB is created when a
	 * page is read from the file.  It's sorted by the key, fixed in size,
	 * and references data on the page.
	 *
	 * Complications:
	 *
	 * In WT_PAGE_ROW_LEAF pages there may be duplicate data items; in those
	 * cases, there is a single indx entry per key/data pair, but multiple
	 * indx entries reference the same memory location.
	 *
	 * In column store fixed-length run-length encoded pages (that is,
	 * WT_PAGE_COL_RLE type pages), a single indx entry may reference a
	 * large number of records, because there's a single on-page entry that
	 * represents many identical records.   (We can't expand those entries
	 * when the page comes into memory because that'd require unacceptable
	 * resources as pages are moved to/from the cache, including read-only
	 * files.)  Instead, a single indx entry represents all of the identical
	 * records originally found on the page.
	 */
	uint32_t indx_count;		/* On-disk entry count */
	union {				/* On-disk entry index */
		WT_COL	*icol;		/* On-disk column store entries */
		WT_ROW	*irow;		/* On-disk row store entries */
		void	*indx;		/* Generic index reference */
	} u;

	/*
	 * Data modifications or deletions are stored in the replacement array.
	 * When the first element on a page is modified, the array is allocated,
	 * with one slot for every existing element in the page.  A slot points
	 * to a WT_REPL structure; if more than one modification is done to a
	 * single entry, the WT_REPL structures are formed into a forward-linked
	 * list.
	 *
	 * Modifying (or deleting) run-length encoded column store records is
	 * problematical, because the index entry would no longer reference
	 * a set of identical items.  We handle this by "inserting" a new entry
	 * into an array that behaves much like the rinsert array.  This is the
	 * only case where it's possible to "insert" into a column store -- it's
	 * normally only possible to append to a column store as insert requires
	 * re-numbering all subsequent records.  (Berkeley DB did support the
	 * re-numbering functionality, but it won't perform well and it isn't
	 * useful enough to re-implement, IMNSHO.)
	 */
	union {
		WT_REPL	      **repl;	/* Modification/deletion index */
		WT_RLE_EXPAND **rleexp;	/* RLE expansion index */
	} u2;

	/*
	 * Subtree references are stored in the ref array.   When a page that
	 * references a subtree (where a subtree may be a single page), is read
	 * into memory, the ref array is populated with entries that can be
	 * used to bring the subtree page into memory.  That happens both for
	 * internal page types:
	 *	WT_PAGE_COL_INT
	 *	WT_PAGE_DUP_INT
	 *	WT_PAGE_ROW_INT
	 * and row-store leaf pages:
	 *	WT_PAGE_ROW_LEAF
	 * because row-store leaf pages reference off-page duplicate trees.
	 */
	union {
		WT_REF	 *ref;		/* Internal page references */
#define	WT_PAGE_DUP_TREES(p)		((p)->u3.dup != NULL)
		WT_REF	**dup;		/* Row-store off-page duplicate trees */
	} u3;
};

/*
 * WT_PAGE_SIZE is the expected structure size -- we verify the build to ensure
 * the compiler hasn't inserted padding.  The WT_PAGE structure is in-memory, so
 * padding it won't break the world, but we don't want to waste space, and there
 * are a lot of these structures.
 *
 * The compiler will pad this to be a multiple of the pointer size, so take
 * that into account.
 */
#define	WT_PAGE_SIZE							\
    WT_ALIGN((6 * sizeof(void *) + 9 * sizeof(uint32_t)), sizeof (void *))

/*
 * There are 4 different arrays which map one-to-one to the original on-disk
 * index: repl, rleexp, ref and dup.
 *
 * The WT_{COL,ROW}_SLOT macros return the appropriate array slot based on a
 * WT_{COL,ROW} reference.
 */
#define	WT_COL_SLOT(page, ip)	((uint32_t)((WT_COL *)(ip) - (page)->u.icol))
#define	WT_ROW_SLOT(page, ip)	((uint32_t)((WT_ROW *)(ip) - (page)->u.irow))

/*
 * The ref array is different from the other three in two ways: first, it
 * always exists on internal pages, and we don't need to test to see if it's
 * there.  Second, it's an array of structures, not an array of pointers to
 * individually allocated structures.  The WT_{COL,ROW}_REF macros return
 * the appropriate entry based on a WT_{COL,ROW} reference.
 */
#define	WT_COL_REF(page, ip)						\
	(&((page)->u3.ref[WT_COL_SLOT(page, ip)]))
#define	WT_ROW_REF(page, ip)						\
	(&((page)->u3.ref[WT_ROW_SLOT(page, ip)]))

/*
 * The other arrays may not exist, and are arrays of pointers to individually
 * allocated structures.   The following macros return an array entry if the
 * array of pointers and the specific structure exist, otherwise NULL.
 */
#define	__WT_COL_ARRAY(page, ip, field)					\
	((page)->field == NULL ? NULL : (page)->field[WT_COL_SLOT(page, ip)])
#define	WT_COL_REPL(page, ip)	__WT_COL_ARRAY(page, ip, u2.repl)
#define	WT_COL_RLEEXP(page, ip)	__WT_COL_ARRAY(page, ip, u2.rleexp)
#define	__WT_ROW_ARRAY(page, ip, field)					\
	((page)->field == NULL ? NULL : (page)->field[WT_ROW_SLOT(page, ip)])
#define	WT_ROW_REPL(page, ip)	__WT_ROW_ARRAY(page, ip, u2.repl)
#define	WT_ROW_DUP(page, ip)	__WT_ROW_ARRAY(page, ip, u3.dup)

/*
 * WT_REF --
 *	Page references: each references a single page, and it's the structure
 *	used to determine if it's OK to dereference the pointer to the page.
 *
 * There may be many threads traversing these entries; they fall into three
 * classes: (1) application threads walking through the tree searching database
 * database pages or calling a method like Db.sync; (2) a server thread reading
 * a new page into the tree from disk; (3) a server thread evicting a page from
 * the tree to disk.
 *
 * Synchronization is based on the WT_REF->state field:
 * WT_OK:
 *	The page reference is valid.  Readers check the state field and if it's
 *	set to WT_OK, they set a hazard reference to the page, flush memory and
 *	re-confirm the state of the page.  If the page is still WT_OK, they have
 *	a valid reference and can proceed.
 * WT_EVICT:
 *	The eviction server chose this page and is checking hazard references.
 *	When the eviction server wants to discard a page from the tree, it sets
 *	state to WT_EVICT, flushes memory, then checks hazard references.  If
 *	the eviction server finds a hazard reference, it resets the state to
 *	WT_OK, restoring the page to the readers.  If the eviction server does
 *	not find a hazard reference, the page is evicted.
 * WT_EMPTY:
 *      There is no page, and the only way to proceed is for the reader thread
 *	to set the page reference and change the state to WT_OK.
 */
struct __wt_ref {
	WT_PAGE *page;			/* In-memory page */

#define	WT_OK		0		/* Reference valid */
#define	WT_EMPTY	1		/* Not set */
#define	WT_EVICT	2		/* Selected for eviction */
	uint32_t volatile state;
};

/*
 * WT_REPL --
 *	Updates/deletes for a WT_{COL,ROW} entry.
 */
struct __wt_repl {
	WT_TOC_UPDATE *update;		/* update buffer holding this WT_REPL */
	WT_REPL *next;			/* forward-linked list */

	/*
	 * We can't store 4GB items:  we're short by a few bytes because each
	 * change/insert item requires a leading WT_REPL structure.  For that
	 * reason, we can use the maximum size as an is-deleted flag and don't
	 * have to increase the size of this structure for a flag bit.
	 */
#define	WT_REPL_DELETED_ISSET(repl)	((repl)->size == UINT32_MAX)
#define	WT_REPL_DELETED_SET(repl)	((repl)->size = UINT32_MAX)
	uint32_t size;			/* data length */

	/* The data immediately follows the repl structure. */
#define	WT_REPL_DATA(repl)						\
	((void *)((uint8_t *)repl + sizeof(WT_REPL)))
};

/*
 * WT_PAGE_DISK --
 *
 * All on-disk database pages have a common header, declared as the WT_PAGE_DISK
 * structure.  The header has no version number or mode bits, and the page type
 * and/or flags value will have to be modified when changes are made to the page
 * layout.  (The page type appears early in the header to make this simpler.)
 * In other words, the page type declares the contents of the page and how to
 * read it.
 *
 * For more information on page layouts and types, see the file btree_layout.
 */
struct __wt_page_disk {
	/*
	 * The record number of the first record on the page is stored for two
	 * reasons: first, we have to find the page's stack when reconciling
	 * leaf pages and second, when salvaging a database it's the only way
	 * to know where a column-store page fits in the keyspace.  (We could
	 * work around the first reason by storing the base record number in
	 * lthe WT_PAGE structure when we read a page into memory, but we can't
	 * work around the second reason.)
	 */
	uint64_t start_recno;		/* 00-07: column-store starting recno */

	uint32_t lsn_file;		/* 08-11: LSN file */
	uint32_t lsn_off;		/* 12-15: LSN file offset */

	uint32_t checksum;		/* 16-19: checksum */

	union {
		uint32_t entries;	/* 20-23: number of items on page */
		uint32_t datalen;	/* 20-23: overflow data length */
	} u;

#define	WT_PAGE_INVALID		 0	/* Invalid page */
#define	WT_PAGE_COL_FIX		 1	/* Col store fixed-len leaf */
#define	WT_PAGE_COL_INT		 2	/* Col store internal page */
#define	WT_PAGE_COL_RLE		 3	/* Col store run-length encoded leaf */
#define	WT_PAGE_COL_VAR		 4	/* Col store var-length leaf page */
#define	WT_PAGE_DUP_INT		 5	/* Duplicate tree internal page */
#define	WT_PAGE_DUP_LEAF	 6	/* Duplicate tree leaf page */
#define	WT_PAGE_OVFL		 7	/* Page of untyped data */
#define	WT_PAGE_ROW_INT		 8	/* Row-store internal page */
#define	WT_PAGE_ROW_LEAF	 9	/* Row-store leaf page */
#define	WT_PAGE_FREELIST	10	/* Free-list page */
	uint8_t type;			/* 24: page type */

	/*
	 * WiredTiger is no-overwrite: each time a page is written, it's written
	 * to an unused disk location so torn writes don't corrupt the database.
	 * This means that writing a page requires updating the page's parent to
	 * reference the new location.  We don't want to repeatedly write the
	 * parent on a database flush, so we sort the pages for writing based on
	 * their level in the tree.
	 *
	 * We don't need the tree level on disk and we could move this field to
	 * the WT_PAGE structure -- that said, it's only a byte, and it's a lot
	 * harder to figure out the tree level when reading a page into memory
	 * than to set it once when the page is created.
	 *
	 * Leaf pages are level 1, each higher level of the tree increases by 1.
	 * The maximum tree level is 255, larger than any practical fan-out.
	 */
#define	WT_NOLEVEL	0
#define	WT_LLEAF	1
	uint8_t level;			/* 25: tree level */

	/*
	 * It would be possible to decrease the size of the page header by six
	 * bytes by only writing out the first 26 bytes of the structure to the
	 * page, but I'm not bothering -- I don't think the space is worth it
	 * and having a little bit of on-page data to play with in the future
	 * can be a good thing.
	 */
	uint8_t unused[2];		/* 26-31: unused padding */
};

/*
 * WT_PAGE_DISK_SIZE is the expected structure size --  we verify the build to
 * ensure the compiler hasn't inserted padding (which would break the world).
 * The size must also be a multiple of 8 bytes, because compilers will pad it
 * to align the 64-bit fields to an 8 byte boundary.  Also, the header is
 * followed by WT_ITEM structures, which require 4-byte alignment.
 */
#define	WT_PAGE_DISK_SIZE		28

/*
 * WT_PAGE_BYTE/WT_PAGE_DISK_BYTE: the first usable data byte on the page.
 */
#define	WT_PAGE_BYTE(page)						\
	WT_PAGE_DISK_BYTE((page)->dsk)
#define	WT_PAGE_DISK_BYTE(dsk)						\
	((void *)((uint8_t *)(dsk) + WT_PAGE_DISK_SIZE))

/*
 * WT_ROW --
 * The WT_ROW structure describes the in-memory information about a single
 * key/data pair on a row store database page.
 */
struct __wt_row {
	/*
	 * WT_ROW structures are used to describe pages where there's a sort
	 * key (that is, a row-store, not a column-store, which is "sorted"
	 * by record number).
	 *
	 * The first fields of the WT_ROW structure are the same as the first
	 * fields of a DBT so we can hand it to a comparison function without
	 * copying (this is important for keys on internal pages).
	 *
	 * If a key requires processing (for example, an overflow key or an
	 * Huffman encoded key), the key field points to the on-page key,
	 * but the size is set to 0 to indicate the key is not yet processed.
	 */
	void	 *key;			/* Key */
	uint32_t size;			/* Key length */

	void	 *data;			/* Data */
};
/*
 * WT_ROW_SIZE is the expected structure size -- we verify the build to ensure
 * the compiler hasn't inserted padding.  The WT_ROW structure is in-memory, so
 * padding it won't break the world, but we don't want to waste space, and there
 * are a lot of these structures.
 */
#define	WT_ROW_SIZE	(2 * sizeof(void *) + sizeof(uint32_t))

/*
 * WT_ROW_INSERT --
 * The WT_ROW_INSERT structure describes the in-memory information about an
 * inserted key/data pair on a row store database page.
 */
struct __wt_row_insert {
	WT_ROW	entry;			/* key/data pair */
	WT_REPL *repl;			/* modifications/deletions */

	WT_ROW_INSERT *next;		/* forward-linked list */
};

/*
 * WT_COL --
 * The WT_COL structure describes the in-memory information about a single
 * item on a column-store database page.
 */
struct __wt_col {
	/*
	 * The on-page data is untyped for column-store pages -- if the page
	 * has variable-length objects, it's a WT_ITEM layout, like row-store
	 * pages.  If the page has fixed-length objects, it's untyped bytes.
	 */
	void	 *data;			/* on-page data */
};
/*
 * WT_COL_SIZE is the expected structure size --  we verify the build to ensure
 * the compiler hasn't inserted padding.  The WT_COL structure is in-memory, so
 * padding it won't break the world, but we don't want to waste space, and there
 * are a lot of these structures.
 */
#define	WT_COL_SIZE	(sizeof(void *))

/*
 * WT_RLE_EXPAND --
 * The WT_RLE_EXPAND structure describes the in-memory information about a
 * replaced key/data pair on a run-length encoded, column store database page.
 */
struct __wt_rle_expand {
	uint64_t recno;			/* recno */

	WT_REPL *repl;                  /* modifications/deletions */

	WT_RLE_EXPAND *next;		/* forward-linked list */
};

/*
 * WT_INDX_FOREACH --
 *	Walk the indexes of an in-memory page: works for both WT_ROW and WT_COL,
 * based on the type of ip.
 */
#define	WT_INDX_FOREACH(page, ip, i)					\
	for ((i) = (page)->indx_count,					\
	    (ip) = (page)->u.indx; (i) > 0; ++(ip), --(i))

/*
 * WT_ROW_INDX_IS_DUPLICATE --
 *	Compare the WT_ROW entry against the previous entry and return 1 if
 *	it's a duplicate key.
 */
#define	WT_ROW_INDX_IS_DUPLICATE(page, ip)				\
	(((ip) > (page)->u.irow && (ip)->key == ((ip) - 1)->key) ? 1 : 0)

/*
 * WT_REPL_FOREACH --
 * Macro to walk the replacement array of an in-memory page.
 */
#define	WT_REPL_FOREACH(page, replp, i)					\
	for ((i) = (page)->indx_count,					\
	    (replp) = (page)->u2.repl; (i) > 0; ++(replp), --(i))

/*
 * WT_RLE_EXPAND_FOREACH --
 * Macro to walk the run-length encoded column store expansion  array of an
 * in-memory page.
 */
#define	WT_RLE_EXPAND_FOREACH(page, exp, i)				\
	for ((i) = (page)->indx_count,					\
	    (exp) = (page)->u2.rleexp; (i) > 0; ++(exp), --(i))

/*
 * WT_REF_FOREACH --
 * Macro to walk the off-page subtree array of an in-memory internal page.
 */
#define	WT_REF_FOREACH(page, ref, i)					\
	for ((i) = (page)->indx_count,					\
	    (ref) = (page)->u3.ref; (i) > 0; ++(ref), --(i))

/*
 * WT_DUP_FOREACH --
 * Macro to walk the off-page duplicate array of an in-memory row-store page.
 */
#define	WT_DUP_FOREACH(page, dupp, i)					\
	for ((i) = (page)->indx_count,					\
	    (dupp) = (page)->u3.dup; (i) > 0; ++(dupp), --(i))

/*
 * On both row- and column-store internal pages, the on-page data referenced
 * by the WT_ROW/WT_COL data field is a WT_OFF structure, which contains a
 * record count and a page addr/size pair.   Macros to reach into the on-page
 * structure and return the values.
 */
#define	WT_COL_OFF(ip)							\
	((WT_OFF *)(((WT_COL *)ip)->data))
#define	WT_COL_OFF_RECORDS(ip)						\
	WT_RECORDS(WT_COL_OFF(ip))

#define	WT_ROW_OFF(ip)							\
	((WT_OFF *)WT_ITEM_BYTE(((WT_ROW *)ip)->data))

/*
 * WT_ITEM --
 *	Trailing data length (in bytes) plus item type.
 *
 * After the page header, on pages with variable-length data, there are
 * variable-length items (all page types except WT_PAGE_COL_{INT,FIX,RLE}),
 * comprised of a list of WT_ITEMs in sorted order.  Or, specifically, 4
 * bytes followed by a variable length chunk.
 *
 * The first 8 bits of that 4 bytes holds an item type, followed by an item
 * length.  The item type defines the following set of bytes and the item
 * length specifies how long the item is.
 *
 * We encode the length and type in a 4-byte value to minimize the on-page
 * footprint as well as maintain alignment of the bytes that follow the item.
 * (The trade-off is this limits on-page database key or data items to 16MB.)
 * The bottom 24-bits are the length of the subsequent data, the next 4-bits are
 * the type, and the top 4-bits are unused.   We could use the unused 4-bits to
 * provide more length, but 16MB seems sufficient for on-page items.
 *
 * The __item_chunk field should never be directly accessed, there are macros
 * to extract the type and length.
 *
 * WT_ITEMs are aligned to a 4-byte boundary, so it's OK to directly access the
 * __item_chunk field on the page.
 */
#define	WT_ITEM_MAX_LEN	(16 * 1024 * 1024 - 1)
struct __wt_item {
	uint32_t __item_chunk;
};
/*
 * WT_ITEM_SIZE is the expected structure size --  we verify the build to make
 * sure the compiler hasn't inserted padding (which would break the world).
 */
#define	WT_ITEM_SIZE	4

/*
 * There are 4 basic types: keys, duplicate keys, data items and duplicate data
 * items, each of which has an overflow form.  Items are followed by additional
 * data, which varies by type: a key, duplicate key, data or duplicate item is
 * followed by a set of bytes; a WT_OVFL structure follows an overflow form.
 * There are two additional types: First, a deleted type (a place-holder for
 * deleted items where the item cannot be removed, for example, an column store
 * item that must remain to preserve the record count).   Second, a subtree
 * reference for keys that reference subtrees of information (for example, an
 * internal Btree page has a key and a reference to the tree that contains all
 * key/data pairs greater than the internal page's key, or, a leaf Btree page
 * where a key references all of the duplicate data items for the key when the
 * duplicate data items can no longer fit onto the Btree leaf page).
 *
 * Here's the usage by page type:
 *
 * WT_PAGE_ROW_INT (row-store internal pages):
 * -- Variable-length key and offpage-reference pairs (a WT_ITEM_KEY or
 *    WT_ITEM_KEY_OVFL item, followed by a WT_ITEM_OFF item).
 *
 * WT_PAGE_ROW_LEAF (row-store leaf pages):
 * -- Variable-length key and variable-length/data pairs (a WT_ITEM_KEY or
 *    WT_ITEM_KEY_OVFL item followed by a WT_ITEM_DATA or WT_ITEM_DATA_OVFL
 *    item);
 * -- Variable-length key and set of duplicates moved into a separate tree
 *    (a WT_ITEM_KEY or WT_ITEM_KEY_OVFL item followed by a WT_ITEM_OFF item);
 * -- Variable-length key and set of duplicates not yet moved into a separate
 *    tree (a WT_ITEM_KEY/KEY_OVFL item followed by two or more
 *    WT_ITEM_DATA_DUP or WT_ITEM_DATA_DUP_OVFL items).
 *
 * WT_PAGE_DUP_INT (row-store offpage duplicates internal pages):
 * -- Variable-length duplicate key and offpage-reference pairs (a
 *    WT_ITEM_KEY_DUP or WT_ITEM_DATA_DUPKEY_OVFL item followed by a
 *    WT_ITEM_OFF item).
 *
 * WT_PAGE_DUP_LEAF (row-store offpage duplicates leaf pages):
 * -- Variable-length data items (WT_ITEM_DATA_DUP/DUP_OVFL_ITEM).
 *
 * WT_PAGE_COL_VAR (Column-store leaf page storing variable-length items):
 * -- Variable-length data items (WT_ITEM_DATA/DATA_OVFL/DEL).
 *
 * WT_PAGE_COL_INT (Column-store internal page):
 * WT_PAGE_COL_FIX (Column-store leaf page storing fixed-length items):
 * WT_PAGE_COL_RLE (Column-store leaf page storing fixed-length items):
 * WT_PAGE_OVFL (Overflow page):
 *	These pages contain fixed-sized structures (WT_PAGE_COL_{INT,FIX,RLE}),
 *	or a string of bytes (WT_PAGE_OVFL), not WT_ITEM structures.
 *
 * There are currently 10 item types, requiring 4 bits, with 6 values unused.
 *
 * We could compress the item types in a couple of ways.  We could merge the
 * WT_ITEM_KEY and WT_ITEM_KEY_DUP types, but that would require we know the
 * underlying page type in order to know how an item might be encoded (that
 * is, if it's an off-page duplicate key, encoded using the Huffman data coder,
 * or a Btree row store key, encoded using the Huffman key encoder). We could
 * also use a bit to mean overflow, merging all overflow types into a single
 * bit plus the ""primary" item type, but that would require more bit shuffling
 * than the current scheme.
 */
#define	WT_ITEM_KEY		0x00000000 /* Key */
#define	WT_ITEM_KEY_OVFL	0x01000000 /* Key: overflow */
#define	WT_ITEM_KEY_DUP		0x02000000 /* Key: dup internal tree */
#define	WT_ITEM_KEY_DUP_OVFL	0x03000000 /* Key: dup internal tree overflow */
#define	WT_ITEM_DATA		0x04000000 /* Data */
#define	WT_ITEM_DATA_OVFL	0x05000000 /* Data: overflow */
#define	WT_ITEM_DATA_DUP	0x06000000 /* Data: duplicate */
#define	WT_ITEM_DATA_DUP_OVFL	0x07000000 /* Data: duplicate overflow */
#define	WT_ITEM_DEL		0x08000000 /* Deleted */
#define	WT_ITEM_OFF		0x09000000 /* Off-page reference */

#define	WT_ITEM_TYPE(addr)						\
	(((WT_ITEM *)(addr))->__item_chunk & 0x0f000000)
#define	WT_ITEM_LEN(addr)						\
	(((WT_ITEM *)(addr))->__item_chunk & 0x00ffffff)
#define	WT_ITEM_SET(addr, type, size)					\
	(((WT_ITEM *)(addr))->__item_chunk = (type) | (size))
#define	WT_ITEM_SET_LEN(addr, size)					\
	WT_ITEM_SET(addr, WT_ITEM_TYPE(addr), size)
#define	WT_ITEM_SET_TYPE(addr, type)					\
	WT_ITEM_SET(addr, type, WT_ITEM_LEN(addr))

/* WT_ITEM_BYTE is the first data byte for an item. */
#define	WT_ITEM_BYTE(addr)						\
	((uint8_t *)(addr) + sizeof(WT_ITEM))

/*
 * On row-store pages, the on-page data referenced by the WT_ROW data field
 * may be a WT_OVFL (which contains the address for the start of the overflow
 * pages and its length), or a WT_OFF structure.  These macros do the cast
 * to the right type.
 */
#define	WT_ITEM_BYTE_OFF(addr)						\
	((WT_OFF *)(WT_ITEM_BYTE(addr)))
#define	WT_ITEM_BYTE_OVFL(addr)						\
	((WT_OVFL *)(WT_ITEM_BYTE(addr)))

/*
 * Bytes required to store a WT_ITEM followed by additional bytes of data.
 * Align the WT_ITEM and the subsequent data to a 4-byte boundary so the
 * WT_ITEMs on a page all start at a 4-byte boundary.
 */
#define	WT_ITEM_SPACE_REQ(size)						\
	WT_ALIGN(sizeof(WT_ITEM) + (size), sizeof(uint32_t))

/* WT_ITEM_NEXT is the first byte of the next item. */
#define	WT_ITEM_NEXT(item)						\
	((WT_ITEM *)((uint8_t *)(item) + WT_ITEM_SPACE_REQ(WT_ITEM_LEN(item))))

/* WT_ITEM_FOREACH is a loop that walks the items on a page */
#define	WT_ITEM_FOREACH(dsk, item, i)					\
	for ((item) = (WT_ITEM *)WT_PAGE_DISK_BYTE(dsk),		\
	    (i) = dsk->u.entries;					\
	    (i) > 0; (item) = WT_ITEM_NEXT(item), --(i))

/*
 * WT_OFF --
 *	Btree internal items and offpage duplicates reference another tree.
 */
struct __wt_off {
/*
 * Solaris and the gcc compiler on Linux pad the WT_OFF structure because of the
 * 64-bit records field.   This is an on-disk structure, which means we have to
 * have a fixed size, without padding, so we declare it as two 32-bit fields and
 * cast it.  We haven't yet found a compiler that aligns the 32-bit fields such
 * that a cast won't work; if we find one, we'll have to go to bit masks, or to
 * reading/write the bytes to/from a local variable.
 */
#define	WT_RECORDS(offp)	(*(uint64_t *)(&(offp)->__record_chunk[0]))
	uint32_t __record_chunk[2];	/* Subtree record count */
	uint32_t addr;			/* Subtree root page address */
	uint32_t size;			/* Subtree root page length */
};
/*
 * WT_OFF_SIZE is the expected structure size -- we verify the build to
 * ensure the compiler hasn't inserted padding (which would break the world).
 */
#define	WT_OFF_SIZE	16

/* WT_OFF_FOREACH is a loop that walks offpage references on a page */
#define	WT_OFF_FOREACH(dsk, offp, i)					\
	for ((offp) = (WT_OFF *)WT_PAGE_DISK_BYTE(dsk),			\
	    (i) = dsk->u.entries; (i) > 0; ++(offp), --(i))

/*
 * Btree overflow items reference another page, and so the data is another
 * structure.
 */
struct __wt_ovfl {
	uint32_t addr;			/* Overflow address */
	uint32_t size;			/* Overflow length */
};
/*
 * WT_OVFL_SIZE is the expected structure size --  we verify the build to
 * ensure the compiler hasn't inserted padding (which would break the world).
 */
#define	WT_OVFL_SIZE	8

/*
 * On-page "deleted" flags for fixed-length column store data items -- steal
 * the top bit of the data.
 */
#define	WT_FIX_DELETE_BYTE	0x80
#define	WT_FIX_DELETE_ISSET(b)	(((uint8_t *)(b))[0] & WT_FIX_DELETE_BYTE)
#define	WT_FIX_DELETE_SET(b)	(((uint8_t *)(b))[0] = WT_FIX_DELETE_BYTE)

/* WT_FIX_FOREACH is a loop that walks fixed-length references on a page. */
#define	WT_FIX_FOREACH(db, dsk, p, i)					\
	for ((p) = WT_PAGE_DISK_BYTE(dsk),				\
	    (i) = dsk->u.entries; (i) > 0; --(i),			\
	    (p) = (uint8_t *)(p) + (db)->fixed_len)

/*
 * WT_RLE_REPEAT_FOREACH is a loop that walks fixed-length, run-length encoded
 * entries on a page.
 */
#define	WT_RLE_REPEAT_FOREACH(db, dsk, p, i)				\
	for ((p) = WT_PAGE_DISK_BYTE(dsk),				\
	    (i) = dsk->u.entries; (i) > 0; --(i),			\
	    (p) = (uint8_t *)(p) + (db)->fixed_len + sizeof(uint16_t))

/*
 * WT_RLE_REPEAT_COUNT and WT_RLE_REPEAT_DATA reference the data and count
 * values for fixed-length, run-length encoded page entries.
 */
#define	WT_RLE_REPEAT_COUNT(p)	(*(uint16_t *)(p))
#define	WT_RLE_REPEAT_DATA(p)	((uint8_t *)(p) + sizeof(uint16_t))

/*
 * WT_RLE_REPEAT_ITERATE is a loop that walks fixed-length, run-length encoded
 * references on a page, visiting each entry the appropriate number of times.
 */
#define	WT_RLE_REPEAT_ITERATE(db, dsk, p, i, j)				\
	WT_RLE_REPEAT_FOREACH(db, dsk, p, i)				\
		for ((j) = WT_RLE_REPEAT_COUNT(p); (j) > 0; --(j))

#if defined(__cplusplus)
}
#endif<|MERGE_RESOLUTION|>--- conflicted
+++ resolved
@@ -134,11 +134,7 @@
 	uint32_t size;			/* Size in bytes */
 
 	/* Record count is only maintained for column-store files. */
-<<<<<<< HEAD
 	uint64_t records;		/* Records in this subtree */
-=======
-	uint64_t records;		/* Subtree record count */
->>>>>>> 19d9f0f2
 
 	WT_PAGE	*parent;		/* Page's parent */
 	WT_OFF	*parent_off;		/* Page's parent reference */
